--- conflicted
+++ resolved
@@ -11,12 +11,7 @@
 /**
 * Set up the redis client
 */
-<<<<<<< HEAD
-$_redis;
-$_redis = new Credis_Client('localhost', 6379, 90, true);
-=======
 $_redis = new Credis_Client('localhost', 6379, 90, True);
->>>>>>> 6933935b
 $_redis->select(0) || Zend_Cache::throwException('The redis database could not be selected.');
 /**
 * Set up the Session Model to help with compression and other misc items.
